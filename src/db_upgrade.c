/*
 * Copyright (C) 2015 Christian Meffert <christian.meffert@googlemail.com>
 *
 * This program is free software; you can redistribute it and/or modify
 * it under the terms of the GNU General Public License as published by
 * the Free Software Foundation; either version 2 of the License, or
 * (at your option) any later version.
 *
 * This program is distributed in the hope that it will be useful,
 * but WITHOUT ANY WARRANTY; without even the implied warranty of
 * MERCHANTABILITY or FITNESS FOR A PARTICULAR PURPOSE.  See the
 * GNU General Public License for more details.
 *
 * You should have received a copy of the GNU General Public License
 * along with this program; if not, write to the Free Software
 * Foundation, Inc., 59 Temple Place, Suite 330, Boston, MA  02111-1307  USA
 */


#include <errno.h>
#include <inttypes.h>
#include <limits.h>
#include <sys/mman.h>
#include <sqlite3.h>
#include <stddef.h>
#include <stdint.h>
#include <stdio.h>
#include <stdlib.h>
#include <string.h>
#include <sys/stat.h>

#include "logger.h"
#include "misc.h"


struct db_upgrade_query {
  char *query;
  char *desc;
};

static int
db_drop_indices(sqlite3 *hdl)
{
#define Q_INDEX "SELECT name FROM sqlite_master WHERE type == 'index' AND name LIKE 'idx_%';"
#define Q_TMPL "DROP INDEX %q;"
  sqlite3_stmt *stmt;
  char *errmsg;
  char *query;
  char *index[256];
  int ret;
  int i;
  int n;

  DPRINTF(E_DBG, L_DB, "Running query '%s'\n", Q_INDEX);

  ret = sqlite3_prepare_v2(hdl, Q_INDEX, strlen(Q_INDEX) + 1, &stmt, NULL);
  if (ret != SQLITE_OK)
    {
      DPRINTF(E_LOG, L_DB, "Could not prepare statement: %s\n", sqlite3_errmsg(hdl));
      return -1;
    }

  n = 0;
  while ((ret = sqlite3_step(stmt)) == SQLITE_ROW)
    {
      index[n] = strdup((char *)sqlite3_column_text(stmt, 0));
      n++;
    }

  if (ret != SQLITE_DONE)
    {
      DPRINTF(E_LOG, L_DB, "Could not step: %s\n", sqlite3_errmsg(hdl));

      sqlite3_finalize(stmt);

      ret = -1;
      goto out;
    }

  sqlite3_finalize(stmt);

  for (i = 0; i < n; i++)
    {
      query = sqlite3_mprintf(Q_TMPL, index[i]);

      DPRINTF(E_DBG, L_DB, "Running query '%s'\n", query);

      ret = sqlite3_exec(hdl, query, NULL, NULL, &errmsg);
      if (ret != SQLITE_OK)
	{
	  DPRINTF(E_LOG, L_DB, "DB error while running '%s': %s\n", query, errmsg);

	  sqlite3_free(errmsg);
	  sqlite3_free(query);

	  ret = -1;
	  goto out;
	}

      sqlite3_free(query);
    }

 out:
  for (i = 0; i < n; i++)
    free(index[i]);
  return ret;
#undef Q_TMPL
#undef Q_INDEX
}

static int
db_drop_triggers(sqlite3 *hdl)
{
#define Q_TRIGGER "SELECT name FROM sqlite_master WHERE type == 'trigger' AND name LIKE 'trg_%';"
#define Q_TMPL "DROP TRIGGER %q;"
  sqlite3_stmt *stmt;
  char *errmsg;
  char *query;
  char *trigger[256];
  int ret;
  int i;
  int n;

  DPRINTF(E_DBG, L_DB, "Running query '%s'\n", Q_TRIGGER);

  ret = sqlite3_prepare_v2(hdl, Q_TRIGGER, strlen(Q_TRIGGER) + 1, &stmt, NULL);
  if (ret != SQLITE_OK)
    {
      DPRINTF(E_LOG, L_DB, "Could not prepare statement: %s\n", sqlite3_errmsg(hdl));
      return -1;
    }

  n = 0;
  while ((ret = sqlite3_step(stmt)) == SQLITE_ROW)
    {
      trigger[n] = strdup((char *)sqlite3_column_text(stmt, 0));
      n++;
    }

  if (ret != SQLITE_DONE)
    {
      DPRINTF(E_LOG, L_DB, "Could not step: %s\n", sqlite3_errmsg(hdl));

      sqlite3_finalize(stmt);
      return -1;
    }

  sqlite3_finalize(stmt);

  for (i = 0; i < n; i++)
    {
      query = sqlite3_mprintf(Q_TMPL, trigger[i]);
      free(trigger[i]);

      DPRINTF(E_DBG, L_DB, "Running query '%s'\n", query);

      ret = sqlite3_exec(hdl, query, NULL, NULL, &errmsg);
      if (ret != SQLITE_OK)
	{
	  DPRINTF(E_LOG, L_DB, "DB error while running '%s': %s\n", query, errmsg);

	  sqlite3_free(errmsg);
	  return -1;
	}

      sqlite3_free(query);
    }

  return 0;
#undef Q_TMPL
#undef Q_TRIGGER
}


static int
db_generic_upgrade(sqlite3 *hdl, const struct db_upgrade_query *queries, unsigned int nqueries)
{
  char *errmsg;
  int i;
  int ret;

  for (i = 0; i < nqueries; i++, queries++)
    {
      DPRINTF(E_DBG, L_DB, "DB upgrade query: %s\n", queries->desc);

      ret = sqlite3_exec(hdl, queries->query, NULL, NULL, &errmsg);
      if (ret != SQLITE_OK)
	{
	  DPRINTF(E_FATAL, L_DB, "DB upgrade error: %s\n", errmsg);

	  sqlite3_free(errmsg);
	  return -1;
	}
    }

  return 0;
}

/* The below implements relevant parts of SQLITE's recommended 12 steps to
 * altering a table. It is not required to use this function if you just want to
 * add a column). The steps:
 * 1.  If foreign key constraints are enabled, disable them using PRAGMA
 *     foreign_keys=OFF.
 * 2.  Start a transaction.
 * 3.  Remember the format of all indexes and triggers associated with table X.
 *     This information will be needed in step 8 below. One way to do this is to
 *     run a query like the following: SELECT type, sql FROM sqlite_master WHERE
 *     tbl_name='X'.
 * 4.  Use CREATE TABLE to construct a new table "new_X" that is in the desired
 *     revised format of table X. Make sure that the name "new_X" does not
 *     collide with any existing table name, of course.
 * 5.  Transfer content from X into new_X using a statement like: INSERT INTO
 *     new_X SELECT ... FROM X.
 * 6.  Drop the old table X: DROP TABLE X.
 * 7.  Change the name of new_X to X using: ALTER TABLE new_X RENAME TO X.
 * 8.  Use CREATE INDEX and CREATE TRIGGER to reconstruct indexes and triggers
 *     associated with table X. Perhaps use the old format of the triggers and
 *     indexes saved from step 3 above as a guide, making changes as appropriate
 *     for the alteration.
 * 9.  If any views refer to table X in a way that is affected by the schema
 *     change, then drop those views using DROP VIEW and recreate them with
 *     whatever changes are necessary to accommodate the schema change using
 *     CREATE VIEW.
 * 10. If foreign key constraints were originally enabled then run PRAGMA
 *     foreign_key_check to verify that the schema change did not break any
 *     foreign key constraints.
 * 11. Commit the transaction started in step 2.
 * 12. If foreign keys constraints were originally enabled, reenable them now.
 * Source: https://www.sqlite.org/lang_altertable.html
 */
static int
db_table_upgrade(sqlite3 *hdl, const char *name, const char *newtablequery)
{
  sqlite3_stmt *stmt;
  char *query;
  char *errmsg;
  int ret;

  DPRINTF(E_LOG, L_DB, "Upgrading %s table...\n", name);

  // Step 1: Skipped, no foreign key constraints
  // Step 2: Skipped, we are already in a transaction
  // Step 3: Nothing to do, we already know our indexes and triggers
  // Step 4: Create the new table using table definition from db_init, but with
  // new_ prefixed to the name
  CHECK_NULL(L_DB, query = sqlite3_mprintf(newtablequery));

  ret = sqlite3_exec(hdl, query, NULL, NULL, &errmsg);
  if (ret != SQLITE_OK)
    goto error;

  sqlite3_free(query);

  // Step 5: Transfer content - note: no support for changed column names or dropped columns!
  // This will select the column names from our new table (which where given to us in newtablequery)
  CHECK_NULL(L_DB, query = sqlite3_mprintf("SELECT group_concat(name) FROM pragma_table_info('new_%s');", name));

  ret = sqlite3_prepare_v2(hdl, query, -1, &stmt, NULL);
  if (ret != SQLITE_OK)
    {
      errmsg = sqlite3_mprintf("%s", sqlite3_errmsg(hdl));
      goto error;
    }

  ret = sqlite3_step(stmt);
  if (ret != SQLITE_ROW)
    {
      if (ret == SQLITE_DONE)
        errmsg = sqlite3_mprintf("Getting col names from pragma_table_info returned nothing");
      else
        errmsg = sqlite3_mprintf("%s", sqlite3_errmsg(hdl));

      sqlite3_finalize(stmt);
      goto error;
    }

  sqlite3_free(query);

  CHECK_NULL(L_DB, query = sqlite3_mprintf("INSERT INTO new_%s SELECT %s FROM %s;", name, sqlite3_column_text(stmt, 0), name));

  sqlite3_finalize(stmt);

  ret = sqlite3_exec(hdl, query, NULL, NULL, &errmsg);
  if (ret != SQLITE_OK)
    goto error;

  sqlite3_free(query);

  // Step 6: Drop old table
  CHECK_NULL(L_DB, query = sqlite3_mprintf("DROP TABLE %s;", name));

  ret = sqlite3_exec(hdl, query, NULL, NULL, &errmsg);
  if (ret != SQLITE_OK)
    goto error;

  sqlite3_free(query);

  // Step 7: Give the new table the final name
  CHECK_NULL(L_DB, query = sqlite3_mprintf("ALTER TABLE new_%s RENAME TO %s;", name, name));

  ret = sqlite3_exec(hdl, query, NULL, NULL, &errmsg);
  if (ret != SQLITE_OK)
    goto error;

  sqlite3_free(query);

  // Step 8: Skipped, will be done by db_check_version in db.c
  // Step 9: Skipped, no views
  // Step 10: Skipped, no foreign key constraints
  // Step 11: Skipped, our caller takes care of COMMIT
  // Step 12: Skipped, no foreign key constraints

  DPRINTF(E_LOG, L_DB, "Upgrade of %s table complete!\n", name);

  return 0;

 error:
  DPRINTF(E_LOG, L_DB, "DB error %d running query '%s': %s\n", ret, query, errmsg);
  sqlite3_free(query);
  sqlite3_free(errmsg);

  return -1;
}

/* Upgrade from schema v17.00 to v18.00 */
/* Change playlist type enumeration and recreate filelist view (include smart
 * playlists in view)
 */

#define U_V18_PL_TYPE_CHANGE_PLAIN				\
  "UPDATE playlists SET type = 3 WHERE type = 0;"
#define U_V18_PL_TYPE_CHANGE_SPECIAL				\
  "UPDATE playlists SET type = 0 WHERE type = 2;"
#define U_V18_DROP_VIEW_FILELIST				\
  "DROP VIEW IF EXISTS filelist;"
#define U_V18_CREATE_VIEW_FILELIST				\
  "CREATE VIEW IF NOT EXISTS filelist as"			\
  "     SELECT "						\
  "       virtual_path, time_modified, 3 as type "		\
  "     FROM files WHERE disabled = 0"				\
  "   UNION "							\
  "     SELECT "						\
  "       virtual_path, db_timestamp, 1 as type "		\
  "     FROM playlists where disabled = 0 AND type IN (2, 3)"	\
  ";"

#define U_V18_SCVER_MAJOR			\
  "UPDATE admin SET value = '18' WHERE key = 'schema_version_major';"
#define U_V18_SCVER_MINOR			\
  "UPDATE admin SET value = '00' WHERE key = 'schema_version_minor';"

static const struct db_upgrade_query db_upgrade_v18_queries[] =
  {
    { U_V18_PL_TYPE_CHANGE_PLAIN, "changing numbering of plain playlists 0 -> 3" },
    { U_V18_PL_TYPE_CHANGE_SPECIAL, "changing numbering of default playlists 2 -> 0" },
    { U_V18_DROP_VIEW_FILELIST, "dropping view filelist" },
    { U_V18_CREATE_VIEW_FILELIST, "creating view filelist" },

    { U_V18_SCVER_MAJOR,    "set schema_version_major to 18" },
    { U_V18_SCVER_MINOR,    "set schema_version_minor to 00" },
  };

/* Upgrade from schema v18.00 to v18.01 */
/* Change virtual_path for playlists: remove file extension
 */

#define U_V1801_UPDATE_PLAYLISTS_M3U						\
  "UPDATE playlists SET virtual_path = replace(virtual_path, '.m3u', '');"
#define U_V1801_UPDATE_PLAYLISTS_PLS						\
  "UPDATE playlists SET virtual_path = replace(virtual_path, '.pls', '');"
#define U_V1801_UPDATE_PLAYLISTS_SMARTPL					\
  "UPDATE playlists SET virtual_path = replace(virtual_path, '.smartpl', '');"

#define U_V1801_SCVER_MAJOR			\
  "UPDATE admin SET value = '18' WHERE key = 'schema_version_major';"
#define U_V1801_SCVER_MINOR			\
  "UPDATE admin SET value = '01' WHERE key = 'schema_version_minor';"

static const struct db_upgrade_query db_upgrade_v1801_queries[] =
  {
    { U_V1801_UPDATE_PLAYLISTS_M3U, "update table playlists" },
    { U_V1801_UPDATE_PLAYLISTS_PLS, "update table playlists" },
    { U_V1801_UPDATE_PLAYLISTS_SMARTPL, "update table playlists" },

    { U_V1801_SCVER_MAJOR,    "set schema_version_major to 18" },
    { U_V1801_SCVER_MINOR,    "set schema_version_minor to 01" },
  };

/* Upgrade from schema v18.01 to v19.00 */
/* Replace 'filelist' view with new table 'directories'
 */

#define U_V1900_CREATE_TABLE_DIRECTORIES						\
  "CREATE TABLE IF NOT EXISTS directories ("			\
  "   id                  INTEGER PRIMARY KEY NOT NULL,"	\
  "   virtual_path        VARCHAR(4096) NOT NULL,"		\
  "   db_timestamp        INTEGER DEFAULT 0,"			\
  "   disabled            INTEGER DEFAULT 0,"			\
  "   parent_id           INTEGER DEFAULT 0"			\
  ");"

#define U_V1900_DROP_VIEW_FILELIST \
  "DROP VIEW IF EXISTS filelist;"
#define U_V1900_ALTER_PL_ADD_DIRECTORYID			\
  "ALTER TABLE playlists ADD COLUMN directory_id INTEGER DEFAULT 0;"
#define U_V1900_ALTER_FILES_ADD_DIRECTORYID			\
  "ALTER TABLE files ADD COLUMN directory_id INTEGER DEFAULT 0;"
#define U_V1900_ALTER_FILES_ADD_DATERELEASED			\
  "ALTER TABLE files ADD COLUMN date_released INTEGER DEFAULT 0;"
#define U_V1900_ALTER_SPEAKERS_ADD_NAME			\
  "ALTER TABLE speakers ADD COLUMN name VARCHAR(255) DEFAULT NULL;"

#define U_V1900_INSERT_DIR1 \
  "INSERT INTO directories (id, virtual_path, db_timestamp, disabled, parent_id)" \
  " VALUES (1, '/', 0, 0, 0);"
#define U_V1900_INSERT_DIR2 \
  "INSERT INTO directories (id, virtual_path, db_timestamp, disabled, parent_id)" \
  " VALUES (2, '/file:', 0, 0, 1);"
#define U_V1900_INSERT_DIR3 \
  "INSERT INTO directories (id, virtual_path, db_timestamp, disabled, parent_id)" \
  " VALUES (3, '/http:', 0, 0, 1);"
#define U_V1900_INSERT_DIR4 \
  "INSERT INTO directories (id, virtual_path, db_timestamp, disabled, parent_id)" \
  " VALUES (4, '/spotify:', 0, 4294967296, 1);"

#define U_V1900_SCVER_MAJOR			\
  "UPDATE admin SET value = '19' WHERE key = 'schema_version_major';"
#define U_V1900_SCVER_MINOR			\
  "UPDATE admin SET value = '00' WHERE key = 'schema_version_minor';"

static const struct db_upgrade_query db_upgrade_v1900_queries[] =
  {
    { U_V1900_CREATE_TABLE_DIRECTORIES,    "create table directories" },
    { U_V1900_ALTER_PL_ADD_DIRECTORYID,    "alter table pl add column directory_id" },
    { U_V1900_ALTER_FILES_ADD_DIRECTORYID, "alter table files add column directory_id" },
    { U_V1900_ALTER_FILES_ADD_DATERELEASED,"alter table files add column date_released" },
    { U_V1900_ALTER_SPEAKERS_ADD_NAME,     "alter table speakers add column name" },
    { U_V1900_INSERT_DIR1,                 "insert root directory" },
    { U_V1900_INSERT_DIR2,                 "insert /file: directory" },
    { U_V1900_INSERT_DIR3,                 "insert /htttp: directory" },
    { U_V1900_INSERT_DIR4,                 "insert /spotify: directory" },
    { U_V1900_DROP_VIEW_FILELIST,          "drop view directories" },

    { U_V1900_SCVER_MAJOR,    "set schema_version_major to 19" },
    { U_V1900_SCVER_MINOR,    "set schema_version_minor to 00" },
  };

int
db_upgrade_v19_directory_id(sqlite3 *hdl, char *virtual_path)
{
  sqlite3_stmt *stmt;
  char *query;
  int id;
  int ret;

  query = sqlite3_mprintf("SELECT d.id FROM directories d WHERE d.disabled = 0 AND d.virtual_path = '%q';", virtual_path);
  if (!query)
    {
      DPRINTF(E_LOG, L_DB, "Out of memory for query string\n");

      return -1;
    }

  ret = sqlite3_prepare_v2(hdl, query, -1, &stmt, NULL);
  if (ret < 0)
    {
      DPRINTF(E_LOG, L_DB, "Error preparing query '%s'\n", query);
      sqlite3_free(query);

      return -1;
    }

  ret = sqlite3_step(stmt);

  if (ret == SQLITE_ROW)
    id = sqlite3_column_int(stmt, 0);
  else if (ret == SQLITE_DONE)
    id = 0; // Not found
  else
    {
      DPRINTF(E_LOG, L_DB, "Error stepping query '%s'\n", query);
      sqlite3_free(query);
      sqlite3_finalize(stmt);

      return -1;
    }

  sqlite3_free(query);
  sqlite3_finalize(stmt);

  return id;
}

int
db_upgrade_v19_insert_directory(sqlite3 *hdl, char *virtual_path, int parent_id)
{
  char *query;
  char *errmsg;
  int id;
  int ret;

  query = sqlite3_mprintf(
      "INSERT INTO directories (virtual_path, db_timestamp, disabled, parent_id) VALUES (TRIM(%Q), %d, %d, %d);",
      virtual_path,  (uint64_t)time(NULL), 0, parent_id);

  if (!query)
    {
      DPRINTF(E_LOG, L_DB, "Out of memory for query string\n");
      return -1;
    }

  ret = sqlite3_exec(hdl, query, NULL, NULL, &errmsg);
  if (ret != SQLITE_OK)
    {
      DPRINTF(E_LOG, L_DB, "Query error: %s\n", errmsg);

      sqlite3_free(errmsg);
      sqlite3_free(query);
      return -1;
    }

  sqlite3_free(query);

  id = (int)sqlite3_last_insert_rowid(hdl);

  DPRINTF(E_DBG, L_DB, "Added directory %s with id %d\n", virtual_path, id);

  return id;
}

static int
db_upgrade_v19_insert_parent_directories(sqlite3 *hdl, char *virtual_path)
{
  char *ptr;
  int dir_id;
  int parent_id;
  char buf[PATH_MAX];

  // The root directoy ID
  parent_id = 1;

  ptr = virtual_path + 1; // Skip first '/'
  while (ptr && (ptr = strchr(ptr, '/')))
    {
      strncpy(buf, virtual_path, (ptr - virtual_path));
      buf[(ptr - virtual_path)] = '\0';

      dir_id = db_upgrade_v19_directory_id(hdl, buf);

      if (dir_id < 0)
	{
	  DPRINTF(E_LOG, L_SCAN, "Select of directory failed '%s'\n", buf);

	  return -1;
	}
      else if (dir_id == 0)
	{
	  dir_id = db_upgrade_v19_insert_directory(hdl, buf, parent_id);
	  if (dir_id < 0)
	    {
	      DPRINTF(E_LOG, L_SCAN, "Insert of directory failed '%s'\n", buf);

	      return -1;
	    }
	}

      parent_id = dir_id;
      ptr++;
    }

  return parent_id;
}

static int
db_upgrade_v19(sqlite3 *hdl)
{
  sqlite3_stmt *stmt;
  char *query;
  char *uquery;
  char *errmsg;
  int id;
  char *virtual_path;
  int dir_id;
  int ret;

  query = "SELECT id, virtual_path FROM files;";

  DPRINTF(E_DBG, L_DB, "Running query '%s'\n", query);

  ret = sqlite3_prepare_v2(hdl, query, -1, &stmt, NULL);
  if (ret != SQLITE_OK)
    {
      DPRINTF(E_LOG, L_DB, "Could not prepare statement: %s\n", sqlite3_errmsg(hdl));
      return -1;
    }

  while ((ret = sqlite3_step(stmt)) == SQLITE_ROW)
    {
      id = sqlite3_column_int(stmt, 0);
      virtual_path = (char *)sqlite3_column_text(stmt, 1);

      dir_id = db_upgrade_v19_insert_parent_directories(hdl, virtual_path);
      if (dir_id < 0)
	{
	  DPRINTF(E_LOG, L_DB, "Error processing parent directories for file: %s\n", virtual_path);
	}
      else
	{
	  uquery = sqlite3_mprintf("UPDATE files SET directory_id = %d WHERE id = %d;", dir_id, id);
	  ret = sqlite3_exec(hdl, uquery, NULL, NULL, &errmsg);
	  if (ret != SQLITE_OK)
	    {
	      DPRINTF(E_LOG, L_DB, "Error updating files: %s\n", errmsg);
	    }

	  sqlite3_free(uquery);
	  sqlite3_free(errmsg);
	}
    }

  sqlite3_finalize(stmt);


  query = "SELECT id, virtual_path FROM playlists WHERE type = 2 OR type = 3;"; //Only update normal and smart playlists

  DPRINTF(E_DBG, L_DB, "Running query '%s'\n", query);

  ret = sqlite3_prepare_v2(hdl, query, -1, &stmt, NULL);
  if (ret != SQLITE_OK)
    {
      DPRINTF(E_LOG, L_DB, "Could not prepare statement: %s\n", sqlite3_errmsg(hdl));
      return -1;
    }

  while ((ret = sqlite3_step(stmt)) == SQLITE_ROW)
    {
      id = sqlite3_column_int(stmt, 0);
      virtual_path = (char *)sqlite3_column_text(stmt, 1);

      dir_id = db_upgrade_v19_insert_parent_directories(hdl, virtual_path);
      if (dir_id < 0)
	{
	  DPRINTF(E_LOG, L_DB, "Error processing parent directories for file: %s\n", virtual_path);
	}
      else
	{
	  uquery = sqlite3_mprintf("UPDATE files SET directory_id = %d WHERE id = %d;", dir_id, id);
	  ret = sqlite3_exec(hdl, uquery, NULL, NULL, &errmsg);
	  if (ret != SQLITE_OK)
	    {
	      DPRINTF(E_LOG, L_DB, "Error updating files: %s\n", errmsg);
	    }

	  sqlite3_free(uquery);
	  sqlite3_free(errmsg);
	}
    }

  sqlite3_finalize(stmt);

  return 0;
}

/* Upgrade from schema v19.00 to v19.01 */
/* Create new table queue for persistent playqueue
 */

#define U_V1901_CREATE_TABLE_QUEUE					\
  "CREATE TABLE IF NOT EXISTS queue ("					\
  "   id                  INTEGER PRIMARY KEY NOT NULL,"		\
  "   file_id             INTEGER NOT NULL,"				\
  "   pos                 INTEGER NOT NULL,"				\
  "   shuffle_pos         INTEGER NOT NULL,"				\
  "   data_kind           INTEGER NOT NULL,"				\
  "   media_kind          INTEGER NOT NULL,"				\
  "   song_length         INTEGER NOT NULL,"				\
  "   path                VARCHAR(4096) NOT NULL,"			\
  "   virtual_path        VARCHAR(4096) NOT NULL,"			\
  "   title               VARCHAR(1024) DEFAULT NULL COLLATE DAAP,"	\
  "   artist              VARCHAR(1024) DEFAULT NULL COLLATE DAAP,"	\
  "   album_artist        VARCHAR(1024) NOT NULL COLLATE DAAP,"		\
  "   album               VARCHAR(1024) NOT NULL COLLATE DAAP,"		\
  "   genre               VARCHAR(255) DEFAULT NULL COLLATE DAAP,"	\
  "   songalbumid         INTEGER NOT NULL,"				\
  "   time_modified       INTEGER DEFAULT 0,"				\
  "   artist_sort         VARCHAR(1024) DEFAULT NULL COLLATE DAAP,"	\
  "   album_sort          VARCHAR(1024) DEFAULT NULL COLLATE DAAP,"	\
  "   album_artist_sort   VARCHAR(1024) DEFAULT NULL COLLATE DAAP,"	\
  "   year                INTEGER DEFAULT 0,"				\
  "   track               INTEGER DEFAULT 0,"				\
  "   disc                INTEGER DEFAULT 0"				\
  ");"

#define U_V1901_QUEUE_VERSION			\
  "INSERT INTO admin (key, value) VALUES ('queue_version', '0');"

#define U_V1901_SCVER_MAJOR			\
  "UPDATE admin SET value = '19' WHERE key = 'schema_version_major';"
#define U_V1901_SCVER_MINOR			\
  "UPDATE admin SET value = '01' WHERE key = 'schema_version_minor';"

static const struct db_upgrade_query db_upgrade_v1901_queries[] =
  {
    { U_V1901_CREATE_TABLE_QUEUE,    "create table directories" },
    { U_V1901_QUEUE_VERSION,         "insert queue version" },

    { U_V1901_SCVER_MAJOR,    "set schema_version_major to 19" },
    { U_V1901_SCVER_MINOR,    "set schema_version_minor to 01" },
  };

/* Upgrade from schema v19.01 to v19.02 */
/* Set key column as primary key in the admin table
 */

#define U_V1902_CREATE_TABLE_ADMINTMP 			\
  "CREATE TEMPORARY TABLE IF NOT EXISTS admin_tmp("	\
  "   key   VARCHAR(32) NOT NULL,"		\
  "   value VARCHAR(32) NOT NULL"			\
  ");"
#define U_V1902_INSERT_ADMINTMP \
  "INSERT INTO admin_tmp SELECT * FROM admin;"
#define U_V1902_DROP_TABLE_ADMIN \
  "DROP TABLE admin;"
#define U_V1902_CREATE_TABLE_ADMIN 			\
  "CREATE TABLE IF NOT EXISTS admin("			\
  "   key   VARCHAR(32) PRIMARY KEY NOT NULL,"		\
  "   value VARCHAR(32) NOT NULL"			\
  ");"
#define U_V1902_INSERT_ADMIN \
  "INSERT OR IGNORE INTO admin SELECT * FROM admin_tmp;"
#define U_V1902_DROP_TABLE_ADMINTMP \
  "DROP TABLE admin_tmp;"

#define U_V1902_SCVER_MAJOR			\
  "UPDATE admin SET value = '19' WHERE key = 'schema_version_major';"
#define U_V1902_SCVER_MINOR			\
  "UPDATE admin SET value = '02' WHERE key = 'schema_version_minor';"

static const struct db_upgrade_query db_upgrade_v1902_queries[] =
  {
    { U_V1902_CREATE_TABLE_ADMINTMP,    "create temporary table admin_tmp" },
    { U_V1902_INSERT_ADMINTMP,          "insert admin_tmp" },
    { U_V1902_DROP_TABLE_ADMIN,         "drop table admin" },
    { U_V1902_CREATE_TABLE_ADMIN,       "create table admin" },
    { U_V1902_INSERT_ADMIN,             "insert admin" },
    { U_V1902_DROP_TABLE_ADMINTMP,      "drop table admin_tmp" },

    { U_V1902_SCVER_MAJOR,    "set schema_version_major to 19" },
    { U_V1902_SCVER_MINOR,    "set schema_version_minor to 02" },
  };


#define U_V1903_ALTER_QUEUE_ADD_ARTWORKURL \
  "ALTER TABLE queue ADD COLUMN artwork_url VARCHAR(4096) DEFAULT NULL;"

#define U_V1903_SCVER_MAJOR \
  "UPDATE admin SET value = '19' WHERE key = 'schema_version_major';"
#define U_V1903_SCVER_MINOR \
  "UPDATE admin SET value = '03' WHERE key = 'schema_version_minor';"

static const struct db_upgrade_query db_upgrade_v1903_queries[] =
  {
    { U_V1903_ALTER_QUEUE_ADD_ARTWORKURL,    "alter table queue add column artwork_url" },

    { U_V1903_SCVER_MAJOR,    "set schema_version_major to 19" },
    { U_V1903_SCVER_MINOR,    "set schema_version_minor to 03" },
  };


#define U_V1904_ALTER_SPEAKERS_ADD_AUTHKEY \
  "ALTER TABLE speakers ADD COLUMN auth_key VARCHAR(2048) DEFAULT NULL;"

#define U_V1904_SCVER_MAJOR \
  "UPDATE admin SET value = '19' WHERE key = 'schema_version_major';"
#define U_V1904_SCVER_MINOR \
  "UPDATE admin SET value = '04' WHERE key = 'schema_version_minor';"

static const struct db_upgrade_query db_upgrade_v1904_queries[] =
  {
    { U_V1904_ALTER_SPEAKERS_ADD_AUTHKEY,    "alter table speakers add column auth_key" },

    { U_V1904_SCVER_MAJOR,    "set schema_version_major to 19" },
    { U_V1904_SCVER_MINOR,    "set schema_version_minor to 04" },
  };


#define U_V1905_SCVER_MINOR \
  "UPDATE admin SET value = '05' WHERE key = 'schema_version_minor';"

// Purpose of this upgrade is to reset the indeces, so that I_FNAME gets added
static const struct db_upgrade_query db_upgrade_v1905_queries[] =
  {
    { U_V1905_SCVER_MINOR,    "set schema_version_minor to 05" },
  };


#define U_V1906_DROP_TABLE_QUEUE					\
  "DROP TABLE queue;"

#define U_V1906_CREATE_TABLE_QUEUE					\
  "CREATE TABLE IF NOT EXISTS queue ("					\
  "   id                  INTEGER PRIMARY KEY AUTOINCREMENT,"		\
  "   file_id             INTEGER NOT NULL,"				\
  "   pos                 INTEGER NOT NULL,"				\
  "   shuffle_pos         INTEGER NOT NULL,"				\
  "   data_kind           INTEGER NOT NULL,"				\
  "   media_kind          INTEGER NOT NULL,"				\
  "   song_length         INTEGER NOT NULL,"				\
  "   path                VARCHAR(4096) NOT NULL,"			\
  "   virtual_path        VARCHAR(4096) NOT NULL,"			\
  "   title               VARCHAR(1024) DEFAULT NULL COLLATE DAAP,"	\
  "   artist              VARCHAR(1024) DEFAULT NULL COLLATE DAAP,"	\
  "   album_artist        VARCHAR(1024) NOT NULL COLLATE DAAP,"		\
  "   album               VARCHAR(1024) NOT NULL COLLATE DAAP,"		\
  "   genre               VARCHAR(255) DEFAULT NULL COLLATE DAAP,"	\
  "   songalbumid         INTEGER NOT NULL,"				\
  "   time_modified       INTEGER DEFAULT 0,"				\
  "   artist_sort         VARCHAR(1024) DEFAULT NULL COLLATE DAAP,"	\
  "   album_sort          VARCHAR(1024) DEFAULT NULL COLLATE DAAP,"	\
  "   album_artist_sort   VARCHAR(1024) DEFAULT NULL COLLATE DAAP,"	\
  "   year                INTEGER DEFAULT 0,"				\
  "   track               INTEGER DEFAULT 0,"				\
  "   disc                INTEGER DEFAULT 0,"				\
  "   artwork_url         VARCHAR(4096) DEFAULT NULL,"			\
  "   queue_version       INTEGER DEFAULT 0"				\
  ");"

#define U_V1906_UPDATE_HTTP_VIRTUAL_PATH \
  "UPDATE files SET virtual_path = '/' || path WHERE data_kind = 1;"

#define U_V1906_SCVER_MAJOR			\
  "UPDATE admin SET value = '19' WHERE key = 'schema_version_major';"
#define U_V1906_SCVER_MINOR			\
  "UPDATE admin SET value = '06' WHERE key = 'schema_version_minor';"

static const struct db_upgrade_query db_upgrade_V1906_queries[] =
  {
    { U_V1906_DROP_TABLE_QUEUE,         "drop queue table" },
    { U_V1906_CREATE_TABLE_QUEUE,       "create queue table" },
    { U_V1906_UPDATE_HTTP_VIRTUAL_PATH, "update virtual path for http streams" },

    { U_V1906_SCVER_MAJOR,    "set schema_version_major to 19" },
    { U_V1906_SCVER_MINOR,    "set schema_version_minor to 06" },
  };


#define U_V1907_SCVER_MINOR			\
  "UPDATE admin SET value = '07' WHERE key = 'schema_version_minor';"

// Purpose of this upgrade is to reset the indeces
static const struct db_upgrade_query db_upgrade_V1907_queries[] =
  {
    { U_V1907_SCVER_MINOR,    "set schema_version_minor to 07" },
  };


#define U_V1908_ALTER_PL_ADD_ORDER \
  "ALTER TABLE playlists ADD COLUMN query_order VARCHAR(1024);"
#define U_V1908_ALTER_PL_ADD_LIMIT \
  "ALTER TABLE playlists ADD COLUMN query_limit INTEGER DEFAULT -1;"

#define U_V1908_SCVER_MINOR \
  "UPDATE admin SET value = '08' WHERE key = 'schema_version_minor';"

static const struct db_upgrade_query db_upgrade_v1908_queries[] =
  {
    { U_V1908_ALTER_PL_ADD_ORDER,      "alter table playlists add column query_order" },
    { U_V1908_ALTER_PL_ADD_LIMIT,      "alter table playlists add column query_limit" },

    { U_V1908_SCVER_MINOR,    "set schema_version_minor to 08" },
  };


#define U_V1909_ALTER_FILES_ADD_SKIP_COUNT \
  "ALTER TABLE files ADD COLUMN skip_count INTEGER DEFAULT 0;"
#define U_V1909_ALTER_FILES_ADD_TIME_SKIPPED \
  "ALTER TABLE files ADD COLUMN time_skipped INTEGER DEFAULT 0;"

#define U_V1909_SCVER_MINOR \
  "UPDATE admin SET value = '09' WHERE key = 'schema_version_minor';"

static const struct db_upgrade_query db_upgrade_v1909_queries[] =
  {
    { U_V1909_ALTER_FILES_ADD_SKIP_COUNT,   "alter table files add column skip_count" },
    { U_V1909_ALTER_FILES_ADD_TIME_SKIPPED, "alter table files add column time_skipped" },

    { U_V1909_SCVER_MINOR,    "set schema_version_minor to 09" },
  };


// Clean up after bug in commit fde0a281 (schema 19.09)
#define U_V1910_CLEANUP_TIME_SKIPPED \
  "UPDATE files SET time_skipped = 0 WHERE time_skipped > 2000000000;"

#define U_V1910_SCVER_MINOR \
  "UPDATE admin SET value = '10' WHERE key = 'schema_version_minor';"

static const struct db_upgrade_query db_upgrade_v1910_queries[] =
  {
    { U_V1910_CLEANUP_TIME_SKIPPED,   "clean up time_skipped" },

    { U_V1910_SCVER_MINOR,    "set schema_version_minor to 10" },
  };


#define U_v1911_ALTER_QUEUE_ADD_COMPOSER \
  "ALTER TABLE queue ADD COLUMN composer VARCHAR(1024) DEFAULT NULL;"

#define U_v1911_SCVER_MAJOR			\
  "UPDATE admin SET value = '19' WHERE key = 'schema_version_major';"
#define U_v1911_SCVER_MINOR			\
  "UPDATE admin SET value = '11' WHERE key = 'schema_version_minor';"

static const struct db_upgrade_query db_upgrade_v1911_queries[] =
  {
    { U_v1911_ALTER_QUEUE_ADD_COMPOSER,   "alter table queue add column composer" },

    { U_v1911_SCVER_MAJOR,    "set schema_version_major to 19" },
    { U_v1911_SCVER_MINOR,    "set schema_version_minor to 11" },
  };


#define U_V1912_ALTER_DIRECTORIES_ADD_PATH \
  "ALTER TABLE directories ADD COLUMN path VARCHAR(4096) DEFAULT NULL;"

#define U_V1912_UPDATE_FILE_DIRECTORIES_PATH \
  "UPDATE directories SET path = SUBSTR(path, 7) WHERE virtual_path like '/file:/%';"
#define U_V1912_UPDATE_FILE_ROOT_PATH \
  "UPDATE directories SET path = '/' WHERE virtual_path = '/file:';"

#define U_V1912_SCVER_MINOR \
  "UPDATE admin SET value = '12' WHERE key = 'schema_version_minor';"

static const struct db_upgrade_query db_upgrade_v1912_queries[] =
  {
    { U_V1912_ALTER_DIRECTORIES_ADD_PATH,   "alter table directories add column path" },
    { U_V1912_UPDATE_FILE_DIRECTORIES_PATH, "set paths for '/file:' directories" },
    { U_V1912_UPDATE_FILE_ROOT_PATH,        "set path for '/file:' directory" },

    { U_V1912_SCVER_MINOR,    "set schema_version_minor to 12" },
  };


<<<<<<< HEAD
#define U_V20_NEW_FILES_TABLE				\
  "CREATE TABLE new_files ("				\
  "   id                 INTEGER PRIMARY KEY NOT NULL,"	\
  "   path               VARCHAR(4096) NOT NULL,"	\
  "   virtual_path       VARCHAR(4096) DEFAULT NULL,"	\
  "   fname              VARCHAR(255) NOT NULL,"	\
  "   directory_id       INTEGER DEFAULT 0,"		\
  "   title              VARCHAR(1024) DEFAULT NULL COLLATE DAAP,"	\
  "   artist             VARCHAR(1024) DEFAULT NULL COLLATE DAAP,"	\
  "   album              VARCHAR(1024) NOT NULL COLLATE DAAP,"		\
  "   album_artist       VARCHAR(1024) NOT NULL COLLATE DAAP,"		\
  "   genre              VARCHAR(255) DEFAULT NULL COLLATE DAAP,"	\
  "   comment            VARCHAR(4096) DEFAULT NULL COLLATE DAAP,"	\
  "   type               VARCHAR(255) DEFAULT NULL COLLATE DAAP,"	\
  "   composer           VARCHAR(1024) DEFAULT NULL COLLATE DAAP,"	\
  "   orchestra          VARCHAR(1024) DEFAULT NULL COLLATE DAAP,"	\
  "   conductor          VARCHAR(1024) DEFAULT NULL COLLATE DAAP,"	\
  "   grouping           VARCHAR(1024) DEFAULT NULL COLLATE DAAP,"	\
  "   url                VARCHAR(1024) DEFAULT NULL,"	\
  "   bitrate            INTEGER DEFAULT 0,"		\
  "   samplerate         INTEGER DEFAULT 0,"		\
  "   song_length        INTEGER DEFAULT 0,"		\
  "   file_size          INTEGER DEFAULT 0,"		\
  "   year               INTEGER DEFAULT 0,"		\
  "   date_released      INTEGER DEFAULT 0,"		\
  "   track              INTEGER DEFAULT 0,"		\
  "   total_tracks       INTEGER DEFAULT 0,"		\
  "   disc               INTEGER DEFAULT 0,"		\
  "   total_discs        INTEGER DEFAULT 0,"		\
  "   bpm                INTEGER DEFAULT 0,"		\
  "   compilation        INTEGER DEFAULT 0,"		\
  "   artwork            INTEGER DEFAULT 0,"		\
  "   rating             INTEGER DEFAULT 0,"		\
  "   play_count         INTEGER DEFAULT 0,"		\
  "   skip_count         INTEGER DEFAULT 0,"            \
  "   seek               INTEGER DEFAULT 0,"		\
  "   data_kind          INTEGER DEFAULT 0,"		\
  "   media_kind         INTEGER DEFAULT 0,"		\
  "   item_kind          INTEGER DEFAULT 0,"		\
  "   description        INTEGER DEFAULT 0,"		\
  "   db_timestamp       INTEGER DEFAULT 0,"		\
  "   time_added         INTEGER DEFAULT 0,"		\
  "   time_modified      INTEGER DEFAULT 0,"		\
  "   time_played        INTEGER DEFAULT 0,"		\
  "   time_skipped       INTEGER DEFAULT 0,"            \
  "   disabled           INTEGER DEFAULT 0,"		\
  "   sample_count       INTEGER DEFAULT 0,"		\
  "   codectype          VARCHAR(5) DEFAULT NULL,"	\
  "   idx                INTEGER NOT NULL,"		\
  "   has_video          INTEGER DEFAULT 0,"		\
  "   contentrating      INTEGER DEFAULT 0,"		\
  "   bits_per_sample    INTEGER DEFAULT 0,"		\
  "   tv_series_name     VARCHAR(1024) DEFAULT NULL COLLATE DAAP,"	\
  "   tv_episode_num_str VARCHAR(1024) DEFAULT NULL COLLATE DAAP,"	\
  "   tv_network_name    VARCHAR(1024) DEFAULT NULL COLLATE DAAP,"	\
  "   tv_episode_sort    INTEGER NOT NULL,"		\
  "   tv_season_num      INTEGER NOT NULL,"		\
  "   songartistid       INTEGER DEFAULT 0,"		\
  "   songalbumid        INTEGER DEFAULT 0,"		\
  "   title_sort         VARCHAR(1024) DEFAULT NULL COLLATE DAAP,"	\
  "   artist_sort        VARCHAR(1024) DEFAULT NULL COLLATE DAAP,"	\
  "   album_sort         VARCHAR(1024) DEFAULT NULL COLLATE DAAP,"	\
  "   album_artist_sort  VARCHAR(1024) DEFAULT NULL COLLATE DAAP,"	\
  "   composer_sort      VARCHAR(1024) DEFAULT NULL COLLATE DAAP"	\
  ");"

static int
db_upgrade_v20(sqlite3 *hdl)
{
  return db_table_upgrade(hdl, "files", U_V20_NEW_FILES_TABLE);
}

#define U_V2000_DROP_TRG1				\
  "DROP TRIGGER IF EXISTS update_groups_new_file;"
#define U_V2000_DROP_TRG2				\
  "DROP TRIGGER IF EXISTS update_groups_update_file;"

#define U_V2000_SCVER_MAJOR \
  "UPDATE admin SET value = '20' WHERE key = 'schema_version_major';"
#define U_V2000_SCVER_MINOR \
  "UPDATE admin SET value = '00' WHERE key = 'schema_version_minor';"

static const struct db_upgrade_query db_upgrade_v2000_queries[] =
  {
    { U_V2000_DROP_TRG1,      "drop trigger update_groups_new_file" },
    { U_V2000_DROP_TRG2,      "drop trigger update_groups_update_file" },

    { U_V2000_SCVER_MAJOR,    "set schema_version_major to 20" },
    { U_V2000_SCVER_MINOR,    "set schema_version_minor to 00" },
=======
#define U_V1913_ALTER_FILES_ADD_SONGTRACKARTISTID \
  "ALTER TABLE files ADD COLUMN songtrackartistid INTEGER DEFAULT 0;"

#define U_V1913_INDEX_FILES_SONGTRACKARTISTID \
  "CREATE INDEX IF NOT EXISTS idx_strkari ON files(songtrackartistid);"

#define U_V1913_UPD_TRIGGER_NEW_FILE \
  "DROP TRIGGER update_groups_new_file;" \
  "CREATE TRIGGER update_groups_new_file AFTER INSERT ON files FOR EACH ROW" \
  " BEGIN"                                                              \
  "   INSERT OR IGNORE INTO groups (type, name, persistentid) VALUES (1, NEW.album, NEW.songalbumid);" \
  "   INSERT OR IGNORE INTO groups (type, name, persistentid) VALUES (2, NEW.album_artist, NEW.songartistid);" \
  "   INSERT OR IGNORE INTO groups (type, name, persistentid) VALUES (2, NEW.artist, NEW.songtrackartistid);" \
  " END;"

#define U_V1913_UPD_TRIGGER_UPD_FILE \
  "DROP TRIGGER update_groups_update_file;" \
  "CREATE TRIGGER update_groups_update_file AFTER UPDATE OF songalbumid ON files FOR EACH ROW" \
  " BEGIN"                                                              \
  "   INSERT OR IGNORE INTO groups (type, name, persistentid) VALUES (1, NEW.album, NEW.songalbumid);" \
  "   INSERT OR IGNORE INTO groups (type, name, persistentid) VALUES (2, NEW.album_artist, NEW.songartistid);" \
  "   INSERT OR IGNORE INTO groups (type, name, persistentid) VALUES (2, NEW.artist, NEW.songtrackartistid);" \
  " END;"


#define U_V1913_SCVER_MINOR \
  "UPDATE admin SET value = '13' WHERE key = 'schema_version_minor';"

static const struct db_upgrade_query db_upgrade_v1913_queries[] =
  {
    { U_V1913_ALTER_FILES_ADD_SONGTRACKARTISTID, "alter table file add songtrackartistid columns" },
    { U_V1913_INDEX_FILES_SONGTRACKARTISTID, "add file tbl index for songtrackartistid column" },
    { U_V1913_UPD_TRIGGER_NEW_FILE, "update file tbl trigger, new file" },
    { U_V1913_UPD_TRIGGER_UPD_FILE, "update file tbl trigger, upd file" },

    { U_V1913_SCVER_MINOR,    "set schema_version_minor to 13" },
>>>>>>> bbb74227
  };


int
db_upgrade(sqlite3 *hdl, int db_ver)
{
  int ret;

  ret = db_drop_indices(hdl);
  if (ret < 0)
    return -1;

  ret = db_drop_triggers(hdl);
  if (ret < 0)
    return -1;

  switch (db_ver)
    {
    case 1700:
      ret = db_generic_upgrade(hdl, db_upgrade_v18_queries, ARRAY_SIZE(db_upgrade_v18_queries));
      if (ret < 0)
	return -1;

      /* FALLTHROUGH */

    case 1800:
      ret = db_generic_upgrade(hdl, db_upgrade_v1801_queries, ARRAY_SIZE(db_upgrade_v1801_queries));
      if (ret < 0)
	return -1;

      /* FALLTHROUGH */

    case 1801:
      ret = db_generic_upgrade(hdl, db_upgrade_v1900_queries, ARRAY_SIZE(db_upgrade_v1900_queries));
      if (ret < 0)
	return -1;

      ret = db_upgrade_v19(hdl);
      if (ret < 0)
	return -1;

      /* FALLTHROUGH */

    case 1900:
      ret = db_generic_upgrade(hdl, db_upgrade_v1901_queries, ARRAY_SIZE(db_upgrade_v1901_queries));
      if (ret < 0)
	return -1;

      /* FALLTHROUGH */

    case 1901:
      ret = db_generic_upgrade(hdl, db_upgrade_v1902_queries, ARRAY_SIZE(db_upgrade_v1902_queries));
      if (ret < 0)
	return -1;

      /* FALLTHROUGH */

    case 1902:
      ret = db_generic_upgrade(hdl, db_upgrade_v1903_queries, ARRAY_SIZE(db_upgrade_v1903_queries));
      if (ret < 0)
	return -1;

      /* FALLTHROUGH */

    case 1903:
      ret = db_generic_upgrade(hdl, db_upgrade_v1904_queries, ARRAY_SIZE(db_upgrade_v1904_queries));
      if (ret < 0)
	return -1;

      /* FALLTHROUGH */

    case 1904:
      ret = db_generic_upgrade(hdl, db_upgrade_v1905_queries, ARRAY_SIZE(db_upgrade_v1905_queries));
      if (ret < 0)
	return -1;

      /* FALLTHROUGH */

    case 1905:
      ret = db_generic_upgrade(hdl, db_upgrade_V1906_queries, ARRAY_SIZE(db_upgrade_V1906_queries));
      if (ret < 0)
	return -1;

      /* FALLTHROUGH */

    case 1906:
      ret = db_generic_upgrade(hdl, db_upgrade_V1907_queries, ARRAY_SIZE(db_upgrade_V1907_queries));
      if (ret < 0)
	return -1;

      /* FALLTHROUGH */

    case 1907:
      ret = db_generic_upgrade(hdl, db_upgrade_v1908_queries, ARRAY_SIZE(db_upgrade_v1908_queries));
      if (ret < 0)
	return -1;

      /* FALLTHROUGH */

    case 1908:
      ret = db_generic_upgrade(hdl, db_upgrade_v1909_queries, ARRAY_SIZE(db_upgrade_v1909_queries));
      if (ret < 0)
	return -1;

      /* FALLTHROUGH */

    case 1909:
      ret = db_generic_upgrade(hdl, db_upgrade_v1910_queries, ARRAY_SIZE(db_upgrade_v1910_queries));
      if (ret < 0)
	return -1;

      /* FALLTHROUGH */

    case 1910:
      ret = db_generic_upgrade(hdl, db_upgrade_v1911_queries, ARRAY_SIZE(db_upgrade_v1911_queries));
      if (ret < 0)
	return -1;

      /* FALLTHROUGH */

    case 1911:
      ret = db_generic_upgrade(hdl, db_upgrade_v1912_queries, ARRAY_SIZE(db_upgrade_v1912_queries));
      if (ret < 0)
	return -1;

<<<<<<< HEAD
      /* FALLTHROUGH */

    case 1912:
      ret = db_upgrade_v20(hdl);
      if (ret < 0)
	return -1;

      ret = db_generic_upgrade(hdl, db_upgrade_v2000_queries, ARRAY_SIZE(db_upgrade_v2000_queries));
=======
    case 1912:
      ret = db_generic_upgrade(hdl, db_upgrade_v1913_queries, ARRAY_SIZE(db_upgrade_v1913_queries));
>>>>>>> bbb74227
      if (ret < 0)
	return -1;

      break;

    default:
      DPRINTF(E_FATAL, L_DB, "No upgrade path from the current DB schema\n");
      return -1;
    }

  return 0;
}<|MERGE_RESOLUTION|>--- conflicted
+++ resolved
@@ -941,7 +941,6 @@
   };
 
 
-<<<<<<< HEAD
 #define U_V20_NEW_FILES_TABLE				\
   "CREATE TABLE new_files ("				\
   "   id                 INTEGER PRIMARY KEY NOT NULL,"	\
@@ -1031,44 +1030,56 @@
 
     { U_V2000_SCVER_MAJOR,    "set schema_version_major to 20" },
     { U_V2000_SCVER_MINOR,    "set schema_version_minor to 00" },
-=======
-#define U_V1913_ALTER_FILES_ADD_SONGTRACKARTISTID \
+  };
+
+#define U_V2001_ALTER_FILES_ADD_SONGTRACKARTISTID \
   "ALTER TABLE files ADD COLUMN songtrackartistid INTEGER DEFAULT 0;"
 
-#define U_V1913_INDEX_FILES_SONGTRACKARTISTID \
+#define U_V2001_INDEX_FILES_SONGTRACKARTISTID \
   "CREATE INDEX IF NOT EXISTS idx_strkari ON files(songtrackartistid);"
 
-#define U_V1913_UPD_TRIGGER_NEW_FILE \
-  "DROP TRIGGER update_groups_new_file;" \
-  "CREATE TRIGGER update_groups_new_file AFTER INSERT ON files FOR EACH ROW" \
-  " BEGIN"                                                              \
-  "   INSERT OR IGNORE INTO groups (type, name, persistentid) VALUES (1, NEW.album, NEW.songalbumid);" \
-  "   INSERT OR IGNORE INTO groups (type, name, persistentid) VALUES (2, NEW.album_artist, NEW.songartistid);" \
+#define U_V2001_TRG_FILES_INSERT_SONGIDS \
+  "DROP TRIGGER trg_files_insert_songids;" \
+  "CREATE TRIGGER trg_files_insert_songids AFTER INSERT ON files FOR EACH ROW"				\
+  " BEGIN"												\
+  "   UPDATE files SET songartistid = daap_songalbumid(LOWER(NEW.album_artist), ''), "			\
+  "     songalbumid = daap_songalbumid(LOWER(NEW.album_artist), LOWER(NEW.album))"			\
+  "     songtrackartistid = CASE WHEN NEW.album_artist == NEW.album THEN 0 ELSE daap_songalbumid(LOWER(NEW.artist), '') END" \
+  "   WHERE id = NEW.id;"										\
+  " END;"
+
+#define U_V2001_TRG_FILES_UPDATE_SONGIDS \
+  "DROP TRIGGER trg_files_update_songids;" \
+  "CREATE TRIGGER trg_files_update_songids AFTER UPDATE OF album_artist, album ON files FOR EACH ROW"	\
+  " BEGIN"												\
+  "   UPDATE files SET songartistid = daap_songalbumid(LOWER(NEW.album_artist), ''), "			\
+  "     songalbumid = daap_songalbumid(LOWER(NEW.album_artist), LOWER(NEW.album))"			\
+  "     songtrackartistid = CASE WHEN NEW.album_artist == NEW.album THEN 0 ELSE daap_songalbumid(LOWER(NEW.artist), '') END" \
+  "   WHERE id = NEW.id;"										\
+  " END;"
+
+#define U_V2001_TRG_GROUPS_UPDATE \
+  "DROP TRIGGER trg_groups_update;" \
+  "CREATE TRIGGER trg_groups_update AFTER UPDATE OF songartistid, songalbumid, songtrackartistid ON files FOR EACH ROW"	\
+  " WHEN (NEW.songartistid != 0 AND NEW.songalbumid != 0)"						\
+  " BEGIN"												\
+  "   INSERT OR IGNORE INTO groups (type, name, persistentid) VALUES (1, NEW.album, NEW.songalbumid);"	\
+  "   INSERT OR IGNORE INTO groups (type, name, persistentid) VALUES (2, NEW.album_artist, NEW.songartistid);"	\
   "   INSERT OR IGNORE INTO groups (type, name, persistentid) VALUES (2, NEW.artist, NEW.songtrackartistid);" \
   " END;"
 
-#define U_V1913_UPD_TRIGGER_UPD_FILE \
-  "DROP TRIGGER update_groups_update_file;" \
-  "CREATE TRIGGER update_groups_update_file AFTER UPDATE OF songalbumid ON files FOR EACH ROW" \
-  " BEGIN"                                                              \
-  "   INSERT OR IGNORE INTO groups (type, name, persistentid) VALUES (1, NEW.album, NEW.songalbumid);" \
-  "   INSERT OR IGNORE INTO groups (type, name, persistentid) VALUES (2, NEW.album_artist, NEW.songartistid);" \
-  "   INSERT OR IGNORE INTO groups (type, name, persistentid) VALUES (2, NEW.artist, NEW.songtrackartistid);" \
-  " END;"
-
-
-#define U_V1913_SCVER_MINOR \
-  "UPDATE admin SET value = '13' WHERE key = 'schema_version_minor';"
-
-static const struct db_upgrade_query db_upgrade_v1913_queries[] =
-  {
-    { U_V1913_ALTER_FILES_ADD_SONGTRACKARTISTID, "alter table file add songtrackartistid columns" },
-    { U_V1913_INDEX_FILES_SONGTRACKARTISTID, "add file tbl index for songtrackartistid column" },
-    { U_V1913_UPD_TRIGGER_NEW_FILE, "update file tbl trigger, new file" },
-    { U_V1913_UPD_TRIGGER_UPD_FILE, "update file tbl trigger, upd file" },
-
-    { U_V1913_SCVER_MINOR,    "set schema_version_minor to 13" },
->>>>>>> bbb74227
+
+#define U_V2001_SCVER_MINOR \
+  "UPDATE admin SET value = '01' WHERE key = 'schema_version_minor';"
+
+static const struct db_upgrade_query db_upgrade_v2001_queries[] =
+  {
+    { U_V2001_ALTER_FILES_ADD_SONGTRACKARTISTID, "alter table file add songtrackartistid columns" },
+    { U_V2001_TRG_FILES_INSERT_SONGIDS, "add file tbl index for songtrackartistid column" },
+    { U_V2001_TRG_FILES_UPDATE_SONGIDS, "update file tbl trigger, new file" },
+    { U_V2001_TRG_GROUPS_UPDATE, "update file tbl trigger, upd file" },
+
+    { U_V2001_SCVER_MINOR,    "set schema_version_minor to 01" },
   };
 
 
@@ -1194,7 +1205,6 @@
       if (ret < 0)
 	return -1;
 
-<<<<<<< HEAD
       /* FALLTHROUGH */
 
     case 1912:
@@ -1203,10 +1213,11 @@
 	return -1;
 
       ret = db_generic_upgrade(hdl, db_upgrade_v2000_queries, ARRAY_SIZE(db_upgrade_v2000_queries));
-=======
-    case 1912:
-      ret = db_generic_upgrade(hdl, db_upgrade_v1913_queries, ARRAY_SIZE(db_upgrade_v1913_queries));
->>>>>>> bbb74227
+
+      /* FALLTHROUGH */
+
+    case 2000:
+      ret = db_generic_upgrade(hdl, db_upgrade_v2001_queries, ARRAY_SIZE(db_upgrade_v2001_queries));
       if (ret < 0)
 	return -1;
 
