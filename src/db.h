--- conflicted
+++ resolved
@@ -370,16 +370,8 @@
   char *artist_sort;
   char *album_sort;
   char *album_artist_sort;
-<<<<<<< HEAD
   char *composer_sort;
-=======
-  char *virtual_path;
-  char *directory_id;
-  char *date_released;
-  char *skip_count;
-  char *time_skipped;
   char *songtrackartistid;
->>>>>>> bbb74227
 };
 
 #define dbmfi_offsetof(field) offsetof(struct db_media_file_info, field)
