
/*
 * Copyright (C) 2009-2011 Julien BLACHE <jb@jblache.org>
 * Copyright (C) 2010 Kai Elwert <elwertk@googlemail.com>
 * Copyright (C) 2016 Christian Meffert <christian.meffert@googlemail.com>
 *
 * This program is free software; you can redistribute it and/or modify
 * it under the terms of the GNU General Public License as published by
 * the Free Software Foundation; either version 2 of the License, or
 * (at your option) any later version.
 *
 * This program is distributed in the hope that it will be useful,
 * but WITHOUT ANY WARRANTY; without even the implied warranty of
 * MERCHANTABILITY or FITNESS FOR A PARTICULAR PURPOSE.  See the
 * GNU General Public License for more details.
 *
 * You should have received a copy of the GNU General Public License
 * along with this program; if not, write to the Free Software
 * Foundation, Inc., 59 Temple Place, Suite 330, Boston, MA  02111-1307  USA
 */

#include <sqlite3.h>
#include <stddef.h>

#include "db_init.h"
#include "logger.h"


#define T_ADMIN						\
  "CREATE TABLE IF NOT EXISTS admin("			\
  "   key   VARCHAR(32) PRIMARY KEY NOT NULL,"		\
  "   value VARCHAR(255) NOT NULL"			\
  ");"

#define T_FILES						\
  "CREATE TABLE IF NOT EXISTS files ("			\
  "   id                 INTEGER PRIMARY KEY NOT NULL,"	\
  "   path               VARCHAR(4096) NOT NULL,"	\
  "   virtual_path       VARCHAR(4096) DEFAULT NULL,"	\
  "   fname              VARCHAR(255) NOT NULL,"	\
  "   directory_id       INTEGER DEFAULT 0,"		\
  "   title              VARCHAR(1024) DEFAULT NULL COLLATE DAAP,"	\
  "   artist             VARCHAR(1024) DEFAULT NULL COLLATE DAAP,"	\
  "   album              VARCHAR(1024) NOT NULL COLLATE DAAP,"		\
  "   album_artist       VARCHAR(1024) NOT NULL COLLATE DAAP,"		\
  "   genre              VARCHAR(255) DEFAULT NULL COLLATE DAAP,"	\
  "   comment            VARCHAR(4096) DEFAULT NULL COLLATE DAAP,"	\
  "   type               VARCHAR(255) DEFAULT NULL COLLATE DAAP,"	\
  "   composer           VARCHAR(1024) DEFAULT NULL COLLATE DAAP,"	\
  "   orchestra          VARCHAR(1024) DEFAULT NULL COLLATE DAAP,"	\
  "   conductor          VARCHAR(1024) DEFAULT NULL COLLATE DAAP,"	\
  "   grouping           VARCHAR(1024) DEFAULT NULL COLLATE DAAP,"	\
  "   url                VARCHAR(1024) DEFAULT NULL,"	\
  "   bitrate            INTEGER DEFAULT 0,"		\
  "   samplerate         INTEGER DEFAULT 0,"		\
  "   song_length        INTEGER DEFAULT 0,"		\
  "   file_size          INTEGER DEFAULT 0,"		\
  "   year               INTEGER DEFAULT 0,"		\
  "   date_released      INTEGER DEFAULT 0,"		\
  "   track              INTEGER DEFAULT 0,"		\
  "   total_tracks       INTEGER DEFAULT 0,"		\
  "   disc               INTEGER DEFAULT 0,"		\
  "   total_discs        INTEGER DEFAULT 0,"		\
  "   bpm                INTEGER DEFAULT 0,"		\
  "   compilation        INTEGER DEFAULT 0,"		\
  "   artwork            INTEGER DEFAULT 0,"		\
  "   rating             INTEGER DEFAULT 0,"		\
  "   play_count         INTEGER DEFAULT 0,"		\
  "   skip_count         INTEGER DEFAULT 0,"		\
  "   seek               INTEGER DEFAULT 0,"		\
  "   data_kind          INTEGER DEFAULT 0,"		\
  "   media_kind         INTEGER DEFAULT 0,"		\
  "   item_kind          INTEGER DEFAULT 0,"		\
  "   description        INTEGER DEFAULT 0,"		\
  "   db_timestamp       INTEGER DEFAULT 0,"		\
  "   time_added         INTEGER DEFAULT 0,"		\
  "   time_modified      INTEGER DEFAULT 0,"		\
  "   time_played        INTEGER DEFAULT 0,"		\
  "   time_skipped       INTEGER DEFAULT 0,"		\
  "   disabled           INTEGER DEFAULT 0,"		\
  "   sample_count       INTEGER DEFAULT 0,"		\
  "   codectype          VARCHAR(5) DEFAULT NULL,"	\
  "   idx                INTEGER NOT NULL,"		\
  "   has_video          INTEGER DEFAULT 0,"		\
  "   contentrating      INTEGER DEFAULT 0,"		\
  "   bits_per_sample    INTEGER DEFAULT 0,"		\
  "   tv_series_name     VARCHAR(1024) DEFAULT NULL COLLATE DAAP,"	\
  "   tv_episode_num_str VARCHAR(1024) DEFAULT NULL COLLATE DAAP,"	\
  "   tv_network_name    VARCHAR(1024) DEFAULT NULL COLLATE DAAP,"	\
  "   tv_episode_sort    INTEGER NOT NULL,"		\
  "   tv_season_num      INTEGER NOT NULL,"		\
  "   songartistid       INTEGER DEFAULT 0,"		\
  "   songalbumid        INTEGER DEFAULT 0,"		\
  "   title_sort         VARCHAR(1024) DEFAULT NULL COLLATE DAAP,"	\
  "   artist_sort        VARCHAR(1024) DEFAULT NULL COLLATE DAAP,"	\
  "   album_sort         VARCHAR(1024) DEFAULT NULL COLLATE DAAP,"	\
  "   album_artist_sort  VARCHAR(1024) DEFAULT NULL COLLATE DAAP,"	\
<<<<<<< HEAD
  "   composer_sort      VARCHAR(1024) DEFAULT NULL COLLATE DAAP"	\
=======
  "   virtual_path       VARCHAR(4096) DEFAULT NULL,"	\
  "   directory_id       INTEGER DEFAULT 0,"		\
  "   date_released      INTEGER DEFAULT 0,"            \
  "   skip_count         INTEGER DEFAULT 0,"            \
  "   time_skipped       INTEGER DEFAULT 0,"            \
  "   songtrackartistid  INTEGER DEFAULT 0,"		\
>>>>>>> bbb74227
  ");"

#define T_PL					\
  "CREATE TABLE IF NOT EXISTS playlists ("		\
  "   id             INTEGER PRIMARY KEY NOT NULL,"	\
  "   title          VARCHAR(255) NOT NULL COLLATE DAAP,"	\
  "   type           INTEGER NOT NULL,"			\
  "   query          VARCHAR(1024),"			\
  "   db_timestamp   INTEGER NOT NULL,"			\
  "   disabled       INTEGER DEFAULT 0,"		\
  "   path           VARCHAR(4096),"			\
  "   idx            INTEGER NOT NULL,"			\
  "   special_id     INTEGER DEFAULT 0,"		\
  "   virtual_path   VARCHAR(4096),"			\
  "   parent_id      INTEGER DEFAULT 0,"		\
  "   directory_id   INTEGER DEFAULT 0,"		\
  "   query_order    VARCHAR(1024),"			\
  "   query_limit    INTEGER DEFAULT -1"		\
  ");"

#define T_PLITEMS				\
  "CREATE TABLE IF NOT EXISTS playlistitems ("		\
  "   id             INTEGER PRIMARY KEY NOT NULL,"	\
  "   playlistid     INTEGER NOT NULL,"			\
  "   filepath       VARCHAR(4096) NOT NULL"		\
  ");"

#define T_GROUPS							\
  "CREATE TABLE IF NOT EXISTS groups ("					\
  "   id             INTEGER PRIMARY KEY NOT NULL,"			\
  "   type           INTEGER NOT NULL,"					\
  "   name           VARCHAR(1024) NOT NULL COLLATE DAAP,"		\
  "   persistentid   INTEGER NOT NULL,"					\
  "CONSTRAINT groups_type_unique_persistentid UNIQUE (type, persistentid)" \
  ");"

#define T_PAIRINGS					\
  "CREATE TABLE IF NOT EXISTS pairings("		\
  "   remote         VARCHAR(64) PRIMARY KEY NOT NULL,"	\
  "   name           VARCHAR(255) NOT NULL,"		\
  "   guid           VARCHAR(16) NOT NULL"		\
  ");"

#define T_SPEAKERS					\
  "CREATE TABLE IF NOT EXISTS speakers("		\
  "   id             INTEGER PRIMARY KEY NOT NULL,"	\
  "   selected       INTEGER NOT NULL,"			\
  "   volume         INTEGER NOT NULL,"			\
  "   name           VARCHAR(255) DEFAULT NULL,"        \
  "   auth_key       VARCHAR(2048) DEFAULT NULL"        \
  ");"

#define T_INOTIFY					\
  "CREATE TABLE IF NOT EXISTS inotify ("		\
  "   wd          INTEGER PRIMARY KEY NOT NULL,"	\
  "   cookie      INTEGER NOT NULL,"			\
  "   path        VARCHAR(4096) NOT NULL"		\
  ");"

#define T_DIRECTORIES						\
  "CREATE TABLE IF NOT EXISTS directories ("			\
  "   id                  INTEGER PRIMARY KEY NOT NULL,"	\
  "   virtual_path        VARCHAR(4096) NOT NULL,"		\
  "   db_timestamp        INTEGER DEFAULT 0,"			\
  "   disabled            INTEGER DEFAULT 0,"			\
  "   parent_id           INTEGER DEFAULT 0,"			\
  "   path                VARCHAR(4096) DEFAULT NULL"		\
  ");"

#define T_QUEUE								\
  "CREATE TABLE IF NOT EXISTS queue ("					\
  "   id                  INTEGER PRIMARY KEY AUTOINCREMENT,"		\
  "   file_id             INTEGER NOT NULL,"				\
  "   pos                 INTEGER NOT NULL,"				\
  "   shuffle_pos         INTEGER NOT NULL,"				\
  "   data_kind           INTEGER NOT NULL,"				\
  "   media_kind          INTEGER NOT NULL,"				\
  "   song_length         INTEGER NOT NULL,"				\
  "   path                VARCHAR(4096) NOT NULL,"			\
  "   virtual_path        VARCHAR(4096) NOT NULL,"			\
  "   title               VARCHAR(1024) DEFAULT NULL COLLATE DAAP,"	\
  "   artist              VARCHAR(1024) DEFAULT NULL COLLATE DAAP,"	\
  "   album_artist        VARCHAR(1024) NOT NULL COLLATE DAAP,"		\
  "   album               VARCHAR(1024) NOT NULL COLLATE DAAP,"		\
  "   genre               VARCHAR(255) DEFAULT NULL COLLATE DAAP,"	\
  "   songalbumid         INTEGER NOT NULL,"				\
  "   time_modified       INTEGER DEFAULT 0,"				\
  "   artist_sort         VARCHAR(1024) DEFAULT NULL COLLATE DAAP,"	\
  "   album_sort          VARCHAR(1024) DEFAULT NULL COLLATE DAAP,"	\
  "   album_artist_sort   VARCHAR(1024) DEFAULT NULL COLLATE DAAP,"	\
  "   year                INTEGER DEFAULT 0,"				\
  "   track               INTEGER DEFAULT 0,"				\
  "   disc                INTEGER DEFAULT 0,"				\
  "   artwork_url         VARCHAR(4096) DEFAULT NULL,"			\
  "   queue_version       INTEGER DEFAULT 0,"				\
  "   composer            VARCHAR(1024) DEFAULT NULL"			\
  ");"

<<<<<<< HEAD
=======
#define TRG_GROUPS_INSERT_FILES						\
  "CREATE TRIGGER update_groups_new_file AFTER INSERT ON files FOR EACH ROW" \
  " BEGIN"								\
  "   INSERT OR IGNORE INTO groups (type, name, persistentid) VALUES (1, NEW.album, NEW.songalbumid);" \
  "   INSERT OR IGNORE INTO groups (type, name, persistentid) VALUES (2, NEW.album_artist, NEW.songartistid);" \
  "   INSERT OR IGNORE INTO groups (type, name, persistentid) VALUES (2, NEW.artist, NEW.songtrackartistid);" \
  " END;"

#define TRG_GROUPS_UPDATE_FILES						\
  "CREATE TRIGGER update_groups_update_file AFTER UPDATE OF songalbumid ON files FOR EACH ROW" \
  " BEGIN"								\
  "   INSERT OR IGNORE INTO groups (type, name, persistentid) VALUES (1, NEW.album, NEW.songalbumid);" \
  "   INSERT OR IGNORE INTO groups (type, name, persistentid) VALUES (2, NEW.album_artist, NEW.songartistid);" \
  "   INSERT OR IGNORE INTO groups (type, name, persistentid) VALUES (2, NEW.artist, NEW.songtrackartistid);" \
  " END;"

>>>>>>> bbb74227
#define Q_PL1								\
  "INSERT INTO playlists (id, title, type, query, db_timestamp, path, idx, special_id)" \
  " VALUES(1, 'Library', 0, '1 = 1', 0, '', 0, 0);"

#define Q_PL2								\
  "INSERT INTO playlists (id, title, type, query, db_timestamp, path, idx, special_id)" \
  " VALUES(2, 'Music', 0, 'f.media_kind = 1', 0, '', 0, 6);"

#define Q_PL3								\
  "INSERT INTO playlists (id, title, type, query, db_timestamp, path, idx, special_id)" \
  " VALUES(3, 'Movies', 0, 'f.media_kind = 2', 0, '', 0, 4);"

#define Q_PL4								\
  "INSERT INTO playlists (id, title, type, query, db_timestamp, path, idx, special_id)" \
  " VALUES(4, 'TV Shows', 0, 'f.media_kind = 64', 0, '', 0, 5);"

#define Q_PL5								\
  "INSERT INTO playlists (id, title, type, query, db_timestamp, path, idx, special_id)" \
  " VALUES(5, 'Podcasts', 0, 'f.media_kind = 4', 0, '', 0, 1);"

#define Q_PL6								\
  "INSERT INTO playlists (id, title, type, query, db_timestamp, path, idx, special_id)" \
  " VALUES(6, 'Audiobooks', 0, 'f.media_kind = 8', 0, '', 0, 7);"

/* These are the remaining automatically-created iTunes playlists, but
 * their query is unknown
  " VALUES(6, 'iTunes U', 0, 'media_kind = 256', 0, '', 0, 13);"
  " VALUES(8, 'Purchased', 0, 'media_kind = 1024', 0, '', 0, 8);"
 */


#define Q_DIR1 \
  "INSERT INTO directories (id, virtual_path, db_timestamp, disabled, parent_id, path)" \
  " VALUES (1, '/', 0, 0, 0, NULL);"
#define Q_DIR2 \
  "INSERT INTO directories (id, virtual_path, db_timestamp, disabled, parent_id, path)" \
  " VALUES (2, '/file:', 0, 0, 1, '/');"
#define Q_DIR3 \
  "INSERT INTO directories (id, virtual_path, db_timestamp, disabled, parent_id, path)" \
  " VALUES (3, '/http:', 0, 0, 1, NULL);"
#define Q_DIR4 \
  "INSERT INTO directories (id, virtual_path, db_timestamp, disabled, parent_id, path)" \
  " VALUES (4, '/spotify:', 0, 4294967296, 1, NULL);"

#define Q_QUEUE_VERSION			\
  "INSERT INTO admin (key, value) VALUES ('queue_version', '0');"

#define Q_SCVER_MAJOR					\
  "INSERT INTO admin (key, value) VALUES ('schema_version_major', '%d');"
#define Q_SCVER_MINOR					\
  "INSERT INTO admin (key, value) VALUES ('schema_version_minor', '%02d');"

struct db_init_query {
  char *query;
  char *desc;
};

static const struct db_init_query db_init_table_queries[] =
  {
    { T_ADMIN,     "create table admin" },
    { T_FILES,     "create table files" },
    { T_PL,        "create table playlists" },
    { T_PLITEMS,   "create table playlistitems" },
    { T_GROUPS,    "create table groups" },
    { T_PAIRINGS,  "create table pairings" },
    { T_SPEAKERS,  "create table speakers" },
    { T_INOTIFY,   "create table inotify" },
    { T_DIRECTORIES, "create table directories" },
    { T_QUEUE,     "create table queue" },

    { Q_PL1,       "create default playlist" },
    { Q_PL2,       "create default smart playlist 'Music'" },
    { Q_PL3,       "create default smart playlist 'Movies'" },
    { Q_PL4,       "create default smart playlist 'TV Shows'" },
    { Q_PL5,       "create default smart playlist 'Podcasts'" },
    { Q_PL6,       "create default smart playlist 'Audiobooks'" },

    { Q_DIR1,      "create default root directory '/'" },
    { Q_DIR2,      "create default base directory '/file:'" },
    { Q_DIR3,      "create default base directory '/http:'" },
    { Q_DIR4,      "create default base directory '/spotify:'" },

    { Q_QUEUE_VERSION, "initialize queue version" },
  };


/* Indices must be prefixed with idx_ for db_drop_indices() to id them */

#define I_RESCAN				\
  "CREATE INDEX IF NOT EXISTS idx_rescan ON files(path, db_timestamp);"

#define I_FNAME					\
  "CREATE INDEX IF NOT EXISTS idx_fname ON files(disabled, fname COLLATE NOCASE);"

#define I_SONGARTISTID				\
  "CREATE INDEX IF NOT EXISTS idx_sari ON files(songartistid);"

#define I_SONGTRACKARTISTID				\
  "CREATE INDEX IF NOT EXISTS idx_strkari ON files(songtrackartistid);"

/* Used by Q_GROUP_ALBUMS */
#define I_SONGALBUMID				\
  "CREATE INDEX IF NOT EXISTS idx_sali ON files(songalbumid, disabled, media_kind, album_sort, disc, track);"

/* Used by Q_GROUP_ARTISTS */
#define I_STATEMKINDSARI				\
  "CREATE INDEX IF NOT EXISTS idx_state_mkind_sari ON files(disabled, media_kind, songartistid);"

#define I_STATEMKINDSALI				\
  "CREATE INDEX IF NOT EXISTS idx_state_mkind_sali ON files(disabled, media_kind, songalbumid);"

/* Used by Q_BROWSE_ALBUM */
#define I_ALBUM					\
  "CREATE INDEX IF NOT EXISTS idx_album ON files(disabled, album_sort, album, media_kind);"

/* Used by Q_BROWSE_ARTIST */
#define I_ALBUMARTIST				\
  "CREATE INDEX IF NOT EXISTS idx_albumartist ON files(disabled, album_artist_sort, album_artist, media_kind);"

/* Used by Q_BROWSE_COMPOSERS */
#define I_COMPOSER				\
  "CREATE INDEX IF NOT EXISTS idx_composer ON files(disabled, composer_sort, composer, media_kind);"

/* Used by Q_BROWSE_GENRES */
#define I_GENRE					\
  "CREATE INDEX IF NOT EXISTS idx_genre ON files(disabled, genre, media_kind);"

/* Used by Q_PLITEMS for smart playlists */
#define I_TITLE					\
  "CREATE INDEX IF NOT EXISTS idx_title ON files(disabled, title_sort, media_kind);"

#define I_FILELIST					\
  "CREATE INDEX IF NOT EXISTS idx_filelist ON files(disabled, virtual_path, time_modified);"

#define I_FILE_DIR					\
  "CREATE INDEX IF NOT EXISTS idx_file_dir ON files(disabled, directory_id);"

#define I_PL_PATH				\
  "CREATE INDEX IF NOT EXISTS idx_pl_path ON playlists(path);"

#define I_PL_DISABLED				\
  "CREATE INDEX IF NOT EXISTS idx_pl_disabled ON playlists(disabled, type, virtual_path, db_timestamp);"

#define I_PL_DIR					\
  "CREATE INDEX IF NOT EXISTS idx_pl_dir ON files(disabled, directory_id);"

#define I_FILEPATH							\
  "CREATE INDEX IF NOT EXISTS idx_filepath ON playlistitems(filepath ASC);"

#define I_PLITEMID							\
  "CREATE INDEX IF NOT EXISTS idx_playlistid ON playlistitems(playlistid, filepath);"

#define I_GRP_PERSIST				\
  "CREATE INDEX IF NOT EXISTS idx_grp_persist ON groups(persistentid);"

#define I_PAIRING				\
  "CREATE INDEX IF NOT EXISTS idx_pairingguid ON pairings(guid);"

#define I_DIR_VPATH				\
  "CREATE INDEX IF NOT EXISTS idx_dir_vpath ON directories(disabled, virtual_path);"

#define I_DIR_PARENT				\
  "CREATE INDEX IF NOT EXISTS idx_dir_parentid ON directories(parent_id);"

#define I_QUEUE_POS				\
  "CREATE INDEX IF NOT EXISTS idx_queue_pos ON queue(pos);"

#define I_QUEUE_SHUFFLEPOS				\
  "CREATE INDEX IF NOT EXISTS idx_queue_shufflepos ON queue(shuffle_pos);"

static const struct db_init_query db_init_index_queries[] =
  {
    { I_RESCAN,    "create rescan index" },
    { I_FNAME,     "create filename index" },
    { I_SONGARTISTID, "create songartistid index" },
    { I_SONGTRACKARTISTID, "create songtrackartistid index" },
    { I_SONGALBUMID, "create songalbumid index" },
    { I_STATEMKINDSARI, "create state/mkind/sari index" },
    { I_STATEMKINDSALI, "create state/mkind/sali index" },

    { I_ALBUMARTIST, "create album_artist index" },
    { I_COMPOSER,  "create composer index" },
    { I_GENRE,     "create genre index" },
    { I_TITLE,     "create title index" },
    { I_ALBUM,     "create album index" },
    { I_FILELIST,  "create filelist index" },
    { I_FILE_DIR,  "create file dir index" },

    { I_PL_PATH,   "create playlist path index" },
    { I_PL_DISABLED, "create playlist state index" },
    { I_PL_DIR, "create playlist dir index" },

    { I_FILEPATH,  "create file path index" },
    { I_PLITEMID,  "create playlist id index" },

    { I_GRP_PERSIST, "create groups persistentid index" },

    { I_PAIRING,   "create pairing guid index" },

    { I_DIR_VPATH,   "create directories disabled_virtualpath index" },
    { I_DIR_PARENT,  "create directories parentid index" },

    { I_QUEUE_POS,  "create queue pos index" },
    { I_QUEUE_SHUFFLEPOS,  "create queue shuffle pos index" },
  };


/* Triggers must be prefixed with trg_ for db_drop_triggers() to id them */

#define TRG_FILES_INSERT_SONGIDS									\
  "CREATE TRIGGER trg_files_insert_songids AFTER INSERT ON files FOR EACH ROW"				\
  " BEGIN"												\
  "   UPDATE files SET songartistid = daap_songalbumid(LOWER(NEW.album_artist), ''), "			\
  "     songalbumid = daap_songalbumid(LOWER(NEW.album_artist), LOWER(NEW.album))"			\
  "   WHERE id = NEW.id;"										\
  " END;"

#define TRG_FILES_UPDATE_SONGIDS									\
  "CREATE TRIGGER trg_files_update_songids AFTER UPDATE OF album_artist, album ON files FOR EACH ROW"	\
  " BEGIN"												\
  "   UPDATE files SET songartistid = daap_songalbumid(LOWER(NEW.album_artist), ''), "			\
  "     songalbumid = daap_songalbumid(LOWER(NEW.album_artist), LOWER(NEW.album))"			\
  "   WHERE id = NEW.id;"										\
  " END;"

#define TRG_GROUPS_UPDATE										\
  "CREATE TRIGGER trg_groups_update AFTER UPDATE OF songartistid, songalbumid ON files FOR EACH ROW"	\
  " WHEN (NEW.songartistid != 0 AND NEW.songalbumid != 0)"						\
  " BEGIN"												\
  "   INSERT OR IGNORE INTO groups (type, name, persistentid) VALUES (1, NEW.album, NEW.songalbumid);"	\
  "   INSERT OR IGNORE INTO groups (type, name, persistentid) VALUES (2, NEW.album_artist, NEW.songartistid);"	\
  " END;"

static const struct db_init_query db_init_trigger_queries[] =
  {
    { TRG_FILES_INSERT_SONGIDS,    "create trigger trg_files_insert_songids" },
    { TRG_FILES_UPDATE_SONGIDS,    "create trigger trg_files_update_songids" },
    { TRG_GROUPS_UPDATE,           "create trigger trg_groups_update" },
  };


int
db_init_indices(sqlite3 *hdl)
{
  char *errmsg;
  int i;
  int ret;

  for (i = 0; i < (sizeof(db_init_index_queries) / sizeof(db_init_index_queries[0])); i++)
    {
      DPRINTF(E_DBG, L_DB, "DB init index query: %s\n", db_init_index_queries[i].desc);

      ret = sqlite3_exec(hdl, db_init_index_queries[i].query, NULL, NULL, &errmsg);
      if (ret != SQLITE_OK)
	{
	  DPRINTF(E_FATAL, L_DB, "DB init error: %s\n", errmsg);

	  sqlite3_free(errmsg);
	  return -1;
	}
    }

  return 0;
}

int
db_init_triggers(sqlite3 *hdl)
{
  char *errmsg;
  int i;
  int ret;

  for (i = 0; i < (sizeof(db_init_trigger_queries) / sizeof(db_init_trigger_queries[0])); i++)
    {
      DPRINTF(E_DBG, L_DB, "DB init trigger query: %s\n", db_init_trigger_queries[i].desc);

      ret = sqlite3_exec(hdl, db_init_trigger_queries[i].query, NULL, NULL, &errmsg);
      if (ret != SQLITE_OK)
	{
	  DPRINTF(E_FATAL, L_DB, "DB init error: %s\n", errmsg);

	  sqlite3_free(errmsg);
	  return -1;
	}
    }

  return 0;
}

int
db_init_tables(sqlite3 *hdl)
{
  char *query;
  char *errmsg;
  int i;
  int ret;

  for (i = 0; i < (sizeof(db_init_table_queries) / sizeof(db_init_table_queries[0])); i++)
    {
      DPRINTF(E_DBG, L_DB, "DB init table query: %s\n", db_init_table_queries[i].desc);

      ret = sqlite3_exec(hdl, db_init_table_queries[i].query, NULL, NULL, &errmsg);
      if (ret != SQLITE_OK)
	{
	  DPRINTF(E_FATAL, L_DB, "DB init error: %s\n", errmsg);

	  sqlite3_free(errmsg);
	  return -1;
	}
    }

  query = sqlite3_mprintf(Q_SCVER_MAJOR, SCHEMA_VERSION_MAJOR);
  DPRINTF(E_DBG, L_DB, "DB init table query: %s\n", query);

  ret = sqlite3_exec(hdl, query, NULL, NULL, &errmsg);
  sqlite3_free(query);
  if (ret != SQLITE_OK)
    {
      DPRINTF(E_FATAL, L_DB, "DB init error: %s\n", errmsg);
      sqlite3_free(errmsg);
      return -1;
    }

  query = sqlite3_mprintf(Q_SCVER_MINOR, SCHEMA_VERSION_MINOR);
  DPRINTF(E_DBG, L_DB, "DB init table query: %s\n", query);

  ret = sqlite3_exec(hdl, query, NULL, NULL, &errmsg);
  sqlite3_free(query);
  if (ret != SQLITE_OK)
    {
      DPRINTF(E_FATAL, L_DB, "DB init error: %s\n", errmsg);
      sqlite3_free(errmsg);
      return -1;
    }

  ret = db_init_indices(hdl);
  if (ret < 0)
    {
      DPRINTF(E_FATAL, L_DB, "DB init error: failed to create indices\n");
      return -1;
    }

  ret = db_init_triggers(hdl);
  if (ret < 0)
    {
      DPRINTF(E_FATAL, L_DB, "DB init error: failed to create triggers\n");
      return -1;
    }

  return ret;
}
<|MERGE_RESOLUTION|>--- conflicted
+++ resolved
@@ -95,16 +95,8 @@
   "   artist_sort        VARCHAR(1024) DEFAULT NULL COLLATE DAAP,"	\
   "   album_sort         VARCHAR(1024) DEFAULT NULL COLLATE DAAP,"	\
   "   album_artist_sort  VARCHAR(1024) DEFAULT NULL COLLATE DAAP,"	\
-<<<<<<< HEAD
   "   composer_sort      VARCHAR(1024) DEFAULT NULL COLLATE DAAP"	\
-=======
-  "   virtual_path       VARCHAR(4096) DEFAULT NULL,"	\
-  "   directory_id       INTEGER DEFAULT 0,"		\
-  "   date_released      INTEGER DEFAULT 0,"            \
-  "   skip_count         INTEGER DEFAULT 0,"            \
-  "   time_skipped       INTEGER DEFAULT 0,"            \
   "   songtrackartistid  INTEGER DEFAULT 0,"		\
->>>>>>> bbb74227
   ");"
 
 #define T_PL					\
@@ -203,25 +195,6 @@
   "   composer            VARCHAR(1024) DEFAULT NULL"			\
   ");"
 
-<<<<<<< HEAD
-=======
-#define TRG_GROUPS_INSERT_FILES						\
-  "CREATE TRIGGER update_groups_new_file AFTER INSERT ON files FOR EACH ROW" \
-  " BEGIN"								\
-  "   INSERT OR IGNORE INTO groups (type, name, persistentid) VALUES (1, NEW.album, NEW.songalbumid);" \
-  "   INSERT OR IGNORE INTO groups (type, name, persistentid) VALUES (2, NEW.album_artist, NEW.songartistid);" \
-  "   INSERT OR IGNORE INTO groups (type, name, persistentid) VALUES (2, NEW.artist, NEW.songtrackartistid);" \
-  " END;"
-
-#define TRG_GROUPS_UPDATE_FILES						\
-  "CREATE TRIGGER update_groups_update_file AFTER UPDATE OF songalbumid ON files FOR EACH ROW" \
-  " BEGIN"								\
-  "   INSERT OR IGNORE INTO groups (type, name, persistentid) VALUES (1, NEW.album, NEW.songalbumid);" \
-  "   INSERT OR IGNORE INTO groups (type, name, persistentid) VALUES (2, NEW.album_artist, NEW.songartistid);" \
-  "   INSERT OR IGNORE INTO groups (type, name, persistentid) VALUES (2, NEW.artist, NEW.songtrackartistid);" \
-  " END;"
-
->>>>>>> bbb74227
 #define Q_PL1								\
   "INSERT INTO playlists (id, title, type, query, db_timestamp, path, idx, special_id)" \
   " VALUES(1, 'Library', 0, '1 = 1', 0, '', 0, 0);"
@@ -435,7 +408,8 @@
   "CREATE TRIGGER trg_files_insert_songids AFTER INSERT ON files FOR EACH ROW"				\
   " BEGIN"												\
   "   UPDATE files SET songartistid = daap_songalbumid(LOWER(NEW.album_artist), ''), "			\
-  "     songalbumid = daap_songalbumid(LOWER(NEW.album_artist), LOWER(NEW.album))"			\
+  "     songalbumid = daap_songalbumid(LOWER(NEW.album_artist), LOWER(NEW.album)),"			\
+  "     songtrackartistid = CASE WHEN NEW.album_artist == NEW.album THEN 0 ELSE daap_songalbumid(LOWER(NEW.artist), '') END" \
   "   WHERE id = NEW.id;"										\
   " END;"
 
@@ -443,16 +417,18 @@
   "CREATE TRIGGER trg_files_update_songids AFTER UPDATE OF album_artist, album ON files FOR EACH ROW"	\
   " BEGIN"												\
   "   UPDATE files SET songartistid = daap_songalbumid(LOWER(NEW.album_artist), ''), "			\
-  "     songalbumid = daap_songalbumid(LOWER(NEW.album_artist), LOWER(NEW.album))"			\
+  "     songalbumid = daap_songalbumid(LOWER(NEW.album_artist), LOWER(NEW.album)),"			\
+  "     songtrackartistid = CASE WHEN NEW.album_artist == NEW.album THEN 0 ELSE daap_songalbumid(LOWER(NEW.artist), '') END" \
   "   WHERE id = NEW.id;"										\
   " END;"
 
 #define TRG_GROUPS_UPDATE										\
-  "CREATE TRIGGER trg_groups_update AFTER UPDATE OF songartistid, songalbumid ON files FOR EACH ROW"	\
+  "CREATE TRIGGER trg_groups_update AFTER UPDATE OF songartistid, songalbumid, songtrackartistid ON files FOR EACH ROW"	\
   " WHEN (NEW.songartistid != 0 AND NEW.songalbumid != 0)"						\
   " BEGIN"												\
   "   INSERT OR IGNORE INTO groups (type, name, persistentid) VALUES (1, NEW.album, NEW.songalbumid);"	\
   "   INSERT OR IGNORE INTO groups (type, name, persistentid) VALUES (2, NEW.album_artist, NEW.songartistid);"	\
+  "   INSERT OR IGNORE INTO groups (type, name, persistentid) VALUES (2, NEW.artist, NEW.songtrackartistid);" \
   " END;"
 
 static const struct db_init_query db_init_trigger_queries[] =
